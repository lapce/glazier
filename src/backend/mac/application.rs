// Copyright 2019 The Druid Authors.
//
// Licensed under the Apache License, Version 2.0 (the "License");
// you may not use this file except in compliance with the License.
// You may obtain a copy of the License at
//
//     http://www.apache.org/licenses/LICENSE-2.0
//
// Unless required by applicable law or agreed to in writing, software
// distributed under the License is distributed on an "AS IS" BASIS,
// WITHOUT WARRANTIES OR CONDITIONS OF ANY KIND, either express or implied.
// See the License for the specific language governing permissions and
// limitations under the License.

//! macOS implementation of features at the application scope.

#![allow(non_upper_case_globals)]

use std::cell::RefCell;
use std::ffi::c_void;
use std::rc::Rc;

use cocoa::appkit::{NSApp, NSApplication, NSApplicationActivationPolicyRegular};
use cocoa::base::{id, nil, NO, YES};
use cocoa::foundation::{NSArray, NSAutoreleasePool};
use lazy_static::lazy_static;
use objc::declare::ClassDecl;
use objc::runtime::{Class, Object, Sel};
use objc::{class, msg_send, sel, sel_impl};

use crate::application::AppHandler;
use crate::common_util::{shared_queue, SharedDequeuer, SharedEnqueuer};

use super::clipboard::Clipboard;
use super::error::Error;
use super::util;

static APP_DELEGATE_STATE_IVAR: &str = "glazierDelegateState";

#[derive(Clone)]
pub(crate) struct Application {
    ns_app: id,
    delegate: id,
    state: Rc<RefCell<State>>,
}

struct State {
    quitting: bool,
}

impl Application {
    pub fn new() -> Result<Application, Error> {
        // macOS demands that we run not just on one thread,
        // but specifically the first thread of the app.
        util::assert_main_thread();
        unsafe {
            let _pool = NSAutoreleasePool::new(nil);
            let ns_app = NSApp();
            let state = Rc::new(RefCell::new(State { quitting: false }));

            // Initialize the application delegate
            let delegate: id = msg_send![APP_DELEGATE.0, alloc];
            let () = msg_send![delegate, init];
            let delegate_state = DelegateState {
                handler: None,
                run_on_main_queue: shared_queue(),
            };
            let delegate_state_ptr = Box::into_raw(Box::new(delegate_state));
            (*delegate).set_ivar(APP_DELEGATE_STATE_IVAR, delegate_state_ptr as *mut c_void);
            let () = msg_send![ns_app, setDelegate: delegate];

            Ok(Application {
                ns_app,
                delegate,
                state,
            })
        }
    }

    pub fn run(self, handler: Option<Box<dyn AppHandler>>) {
        unsafe {
            let state_ptr = *(*self.delegate).get_ivar::<*mut c_void>(APP_DELEGATE_STATE_IVAR)
                as *mut DelegateState;
            state_ptr.as_mut().expect("delegate state").handler = handler;

            // Run the main app loop
            self.ns_app.run();

            // Clean up the delegate
            let () = msg_send![self.ns_app, setDelegate: nil];
            drop(Box::from_raw(state_ptr)); // Causes it to drop & dealloc automatically
        }
    }

    pub fn quit(&self) {
        if let Ok(mut state) = self.state.try_borrow_mut() {
            if !state.quitting {
                state.quitting = true;
                unsafe {
                    // We want to queue up the destruction of all our windows.
                    // Failure to do so will lead to resource leaks.
                    let windows: id = msg_send![self.ns_app, windows];
                    for i in 0..windows.count() {
                        let window: id = windows.objectAtIndex(i);
                        let () = msg_send![window, performSelectorOnMainThread: sel!(close) withObject: nil waitUntilDone: NO];
                    }
                    // Stop sets a stop request flag in the OS.
                    // The run loop is stopped after dealing with events.
                    let () = msg_send![self.ns_app, stop: nil];
                }
            }
        } else {
            tracing::warn!("Application state already borrowed");
        }
    }

    pub fn clipboard(&self) -> Clipboard {
        Clipboard
    }

    pub fn get_locale() -> String {
        unsafe {
            let nslocale_class = class!(NSLocale);
            let locale: id = msg_send![nslocale_class, currentLocale];
            let ident: id = msg_send![locale, localeIdentifier];
            let mut locale = util::from_nsstring(ident);
            // This is done because the locale parsing library we use expects an unicode locale, but these vars have an ISO locale
            if let Some(idx) = locale.chars().position(|c| c == '@') {
                locale.truncate(idx);
            }
            locale
        }
    }

    pub fn get_handle(&self) -> Option<AppHandle> {
        let delegate = unsafe { DelegateState::from_delegate(&mut *self.delegate) };

        Some(AppHandle {
            enqueuer: delegate.run_on_main_queue.0.clone(),
        })
    }
}

impl crate::platform::mac::ApplicationExt for crate::Application {
    fn hide(&self) {
        unsafe {
            let () = msg_send![self.backend_app.ns_app, hide: nil];
        }
    }

    fn hide_others(&self) {
        unsafe {
            let workspace = class!(NSWorkspace);
            let shared: id = msg_send![workspace, sharedWorkspace];
            let () = msg_send![shared, hideOtherApplications];
        }
    }

    fn set_menu(&self, menu: crate::Menu) {
        unsafe {
            NSApp().setMainMenu_(menu.0.menu);
        }
    }
}

type MainThreadCb = Box<dyn FnOnce(Option<&mut dyn AppHandler>) + Send>;

#[derive(Clone)]
pub(crate) struct AppHandle {
    enqueuer: SharedEnqueuer<MainThreadCb>,
}

impl AppHandle {
    pub fn run_on_main<F>(&self, callback: F)
    where
        F: FnOnce(Option<&mut dyn AppHandler>) + Send + 'static,
    {
        let needs_wake = self.enqueuer.enqueue(Box::new(callback));

        if needs_wake {
            unsafe {
                let nsapp = NSApp();
                let delegate: id = msg_send![nsapp, delegate];
                let () = msg_send![delegate,
                    performSelectorOnMainThread: sel!(runOnMainQueue)
                    withObject: nil
                    waitUntilDone: NO];
            }
        }
    }
}

struct DelegateState {
    handler: Option<Box<dyn AppHandler>>,
    run_on_main_queue: (SharedEnqueuer<MainThreadCb>, SharedDequeuer<MainThreadCb>),
}

impl DelegateState {
    unsafe fn from_delegate(delegate: &mut Object) -> &mut Self {
        let state: *mut c_void = *delegate.get_ivar(APP_DELEGATE_STATE_IVAR);
        &mut *(state as *mut DelegateState)
    }

    fn command(&mut self, command: u32) {
        if let Some(inner) = self.handler.as_mut() {
            inner.command(command)
        }
    }

    fn will_terminate(&mut self) {
        if let Some(inner) = self.handler.as_mut() {
            inner.will_terminate()
        }
    }
}

struct AppDelegate(*const Class);
unsafe impl Sync for AppDelegate {}
unsafe impl Send for AppDelegate {}

lazy_static! {
    static ref APP_DELEGATE: AppDelegate = unsafe {
        let mut decl = ClassDecl::new("DruidAppDelegate", class!(NSObject))
            .expect("App Delegate definition failed");
        decl.add_ivar::<*mut c_void>(APP_DELEGATE_STATE_IVAR);

        decl.add_method(
            sel!(applicationDidFinishLaunching:),
            application_did_finish_launching as extern "C" fn(&mut Object, Sel, id),
        );

        decl.add_method(
            sel!(handleMenuItem:),
            handle_menu_item as extern "C" fn(&mut Object, Sel, id),
        );

        decl.add_method(
<<<<<<< HEAD
            sel!(applicationWillTerminate:),
            will_terminate as extern "C" fn(&mut Object, Sel, id),
=======
            sel!(runOnMainQueue),
            run_on_main_queue as extern "C" fn(&mut Object, Sel),
>>>>>>> da003e17
        );

        AppDelegate(decl.register())
    };
}

extern "C" fn application_did_finish_launching(_this: &mut Object, _: Sel, _notification: id) {
    unsafe {
        let ns_app = NSApp();
        // We need to delay setting the activation policy and activating the app
        // until we have the main menu all set up. Otherwise the menu won't be interactable.
        ns_app.setActivationPolicy_(NSApplicationActivationPolicyRegular);
        let () = msg_send![ns_app, activateIgnoringOtherApps: YES];
    }
}

/// This handles menu items in the case that all windows are closed.
extern "C" fn handle_menu_item(this: &mut Object, _: Sel, item: id) {
    unsafe {
        let tag: isize = msg_send![item, tag];
        let state = DelegateState::from_delegate(this);
        state.command(tag as u32);
    }
}

extern "C" fn run_on_main_queue(this: &mut Object, _: Sel) {
    unsafe {
        let state = DelegateState::from_delegate(this);
        for cb in &mut state.run_on_main_queue.1 {
            cb(match state.handler.as_mut() {
                Some(handler) => Some(handler.as_mut()),
                None => None,
            });
        }
    }
}

extern "C" fn will_terminate(this: &mut Object, _: Sel, _item: id) {
    unsafe {
        let inner: *mut c_void = *this.get_ivar(APP_HANDLER_IVAR);
        let inner = &mut *(inner as *mut DelegateState);
        (*inner).will_terminate();
    }
}<|MERGE_RESOLUTION|>--- conflicted
+++ resolved
@@ -235,13 +235,13 @@
         );
 
         decl.add_method(
-<<<<<<< HEAD
             sel!(applicationWillTerminate:),
             will_terminate as extern "C" fn(&mut Object, Sel, id),
-=======
+        );
+
+        decl.add_method(
             sel!(runOnMainQueue),
             run_on_main_queue as extern "C" fn(&mut Object, Sel),
->>>>>>> da003e17
         );
 
         AppDelegate(decl.register())
